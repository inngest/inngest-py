--- conflicted
+++ resolved
@@ -1,13 +1,6 @@
 import pytest
 from inngest.experimental import dev_server
 
-<<<<<<< HEAD
-# Makes `assert` calls display a useful diff when they fail. Without this,
-# `assert` failures just show "AssertionError" with no helpful diff.
-pytest.register_assert_rewrite("test_inngest_encryption")
-
-=======
->>>>>>> 50d8561a
 
 def pytest_configure(config: pytest.Config) -> None:
     dev_server.server.start()
