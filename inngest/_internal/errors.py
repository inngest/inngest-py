from __future__ import annotations

import datetime
import typing

import pydantic

from . import const, transforms


class Error(Exception):
    """
    Base error for all our custom errors
    """

    code: const.ErrorCode
    include_stack: bool = True
    is_retriable: bool = True

    @property
    def message(self) -> str:
        return str(self)

    @property
    def name(self) -> str:
        return type(self).__name__

    @property
    def stack(self) -> typing.Optional[str]:
        if self.include_stack is False:
            return None

        return transforms.get_traceback(self)


class URLInvalidError(Error):
    code = const.ErrorCode.URL_INVALID


class FunctionConfigInvalidError(Error):
    code = const.ErrorCode.FUNCTION_CONFIG_INVALID

    @classmethod
    def from_validation_error(
        cls,
        err: pydantic.ValidationError,
    ) -> FunctionConfigInvalidError:
        """
        Extract info from Pydantic's ValidationError and return our internal
        InvalidFunctionConfig error.
        """
        default = cls(str(err))

        errors = err.errors()
        if len(errors) == 0:
            return default
        loc = errors[0].get("loc")
        if loc is None or len(loc) == 0:
            return default

        field = ""
        for part in loc:
            if isinstance(part, int):
                return default
            if len(field) > 0:
                field += "."
            field += part

        msg = errors[0].get("msg")
        if msg is None:
            return default

        return cls(f"{loc[0]}: {msg}")


class AsyncUnsupportedError(Error):
    code = const.ErrorCode.ASYNC_UNSUPPORTED


class SigVerificationFailedError(Error):
    code = const.ErrorCode.SIG_VERIFICATION_FAILED


class BodyInvalidError(Error):
    code = const.ErrorCode.BODY_INVALID


class EventKeyUnspecifiedError(Error):
    code = const.ErrorCode.EVENT_KEY_UNSPECIFIED


class FunctionNotFoundError(Error):
    code = const.ErrorCode.FUNCTION_NOT_FOUND


class HeaderMissingError(Error):
    code = const.ErrorCode.HEADER_MISSING


class QueryParamMissingError(Error):
    code = const.ErrorCode.QUERY_PARAM_MISSING


class SigningKeyMissingError(Error):
    code = const.ErrorCode.SIGNING_KEY_UNSPECIFIED


class RegistrationFailedError(Error):
    code = const.ErrorCode.REGISTRATION_FAILED


class UnknownError(Error):
    code = const.ErrorCode.UNKNOWN


class StepUnexpectedError(Error):
    code = const.ErrorCode.STEP_UNEXPECTED
    include_stack = False


class OutputUnserializableError(Error):
    code = const.ErrorCode.OUTPUT_UNSERIALIZABLE


class NonRetriableError(Error):
    """End users can raise this error to prevent retries."""

    code = const.ErrorCode.NON_RETRIABLE_ERROR
    is_retriable = False

    def __init__(
        self,
        message: typing.Optional[str] = None,
        cause: typing.Optional[typing.Mapping[str, object]] = None,
    ) -> None:
        super().__init__(message)
        self.cause = cause


class RetryAfterError(Error):
    code = const.ErrorCode.RETRY_AFTER_ERROR

    def __init__(
        self,
        message: typing.Optional[str],
        retry_after: typing.Union[int, datetime.timedelta, datetime.datetime],
        quiet: bool = False,
    ) -> None:
        """
        Raise this error to retry at a specific time.

        Args:
        ----
            message: Error message
            retry_after: Time to retry after in milliseconds, timedelta, or datetime
            quiet: Whether to supress logging
        """

        super().__init__(message)

        if isinstance(retry_after, int):
            retry_after = datetime.datetime.now() + datetime.timedelta(
                milliseconds=retry_after
            )
        elif isinstance(retry_after, datetime.timedelta):
            retry_after = datetime.datetime.now() + retry_after

        self.retry_after: datetime.datetime = retry_after
        self.quiet: bool = quiet


class StepError(Error):
    """
    Wraps a userland error. This is necessary because the Executor sends
    memoized error data which can't be deserialized into the original error
    class.
    """

    code = const.ErrorCode.STEP_ERRORED

    # Not retriable since this error is thrown after exhausting retries
    is_retriable = False

    @property
    def message(self) -> str:
        """
        Returns the userland error message
        """

        return self._message

    @property
    def name(self) -> str:
        """
        Returns the userland error name
        """

        return self._name

    @property
    def stack(self) -> typing.Optional[str]:
        """
        Returns the userland error stack trace
        """

        return self._stack

    def __init__(
        self,
        message: str,
        name: str,
        stack: typing.Optional[str],
    ) -> None:
        """
        Args:
        ----
            message: Userland error's message
            name: Userland error's name
            stack: Userland error's stack trace
        """

        super().__init__(message)
        self._message = message
        self._name = name
        self._stack = stack


<<<<<<< HEAD
def is_retriable(err: Exception) -> bool:
    if isinstance(err, Error):
        return err.is_retriable
    return True
=======
@typing.runtime_checkable
class Quietable(typing.Protocol):
    quiet: bool
>>>>>>> f635d27c
<|MERGE_RESOLUTION|>--- conflicted
+++ resolved
@@ -225,13 +225,18 @@
         self._stack = stack
 
 
-<<<<<<< HEAD
 def is_retriable(err: Exception) -> bool:
     if isinstance(err, Error):
         return err.is_retriable
     return True
-=======
+
+
+def is_quiet(err: Exception) -> bool:
+    if isinstance(err, _Quietable):
+        return err.quiet
+    return False
+
+
 @typing.runtime_checkable
-class Quietable(typing.Protocol):
-    quiet: bool
->>>>>>> f635d27c
+class _Quietable(typing.Protocol):
+    quiet: bool