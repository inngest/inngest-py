--- conflicted
+++ resolved
@@ -250,10 +250,8 @@
                 interrupt.responses[0].data = output
 
             return interrupt.responses
-<<<<<<< HEAD
         except _UserError as err:
             return execution.CallError.from_error(err.err)
-=======
         except step_lib.SkipInterrupt as err:
             # This should only happen in a non-deterministic scenario, where
             # step targeting is enabled and an unexpected step is encountered.
@@ -264,7 +262,6 @@
                     f'found step "{err.step_id}" when targeting a different step'
                 )
             )
->>>>>>> 934b9b12
         except Exception as err:
             return execution.CallError.from_error(err)
 
@@ -361,10 +358,8 @@
                 interrupt.responses[0].data = output
 
             return interrupt.responses
-<<<<<<< HEAD
         except _UserError as err:
             return execution.CallError.from_error(err.err)
-=======
         except step_lib.SkipInterrupt as err:
             # This should only happen in a non-deterministic scenario, where
             # step targeting is enabled and an unexpected step is encountered.
@@ -375,7 +370,6 @@
                     f'found step "{err.step_id}" when targeting a different step'
                 )
             )
->>>>>>> 934b9b12
         except Exception as err:
             return execution.CallError.from_error(err)
 
