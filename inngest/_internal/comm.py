--- conflicted
+++ resolved
@@ -133,53 +133,25 @@
                 status_code=http.HTTPStatus.PARTIAL_CONTENT.value,
             )
 
-<<<<<<< HEAD
         body = _prep_call_result(call_res)
         status_code = http.HTTPStatus.OK.value
         if isinstance(body, Exception):
             return cls.from_error(logger, body)
-=======
-        if isinstance(call_res, execution.CallError):
-            if call_res.quiet is False:
-                logger.error(call_res.stack)
-
-            d = call_res.to_dict()
-            if isinstance(d, Exception):
-                return cls.from_error(logger, d)
->>>>>>> f635d27c
 
         if call_res.error is not None:
             status_code = http.HTTPStatus.INTERNAL_SERVER_ERROR.value
             if errors.is_retriable(call_res.error) is False:
                 headers[const.HeaderKey.NO_RETRY.value] = "true"
 
-<<<<<<< HEAD
+            if isinstance(call_res.error, errors.RetryAfterError):
+                headers[
+                    const.HeaderKey.RETRY_AFTER.value
+                ] = transforms.to_iso_utc(call_res.error.retry_after)
+
         return cls(
             body=body,
             headers=headers,
             status_code=status_code,
-=======
-            if call_res.retry_after is not None:
-                headers[
-                    const.HeaderKey.RETRY_AFTER.value
-                ] = transforms.to_iso_utc(call_res.retry_after)
-
-            return cls(
-                body=transforms.prep_body(d),
-                headers=headers,
-                status_code=http.HTTPStatus.INTERNAL_SERVER_ERROR.value,
-            )
-
-        if isinstance(call_res, execution.FunctionCallResponse):
-            return cls(
-                body=call_res.data,
-                headers=headers,
-            )
-
-        return cls.from_error(
-            logger,
-            errors.UnknownError("unknown call result"),
->>>>>>> f635d27c
         )
 
     @classmethod
@@ -195,7 +167,8 @@
         else:
             code = const.ErrorCode.UNKNOWN.value
 
-        logger.error(f"{code}: {err!s}")
+        if errors.is_quiet(err) is False:
+            logger.error(f"{code}: {err!s}")
 
         return cls(
             body={
