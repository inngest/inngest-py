--- conflicted
+++ resolved
@@ -44,22 +44,6 @@
 
 
 class HeaderKey(enum.Enum):
-<<<<<<< HEAD
-    AUTHORIZATION = "Authorization"
-    CONTENT_TYPE = "Content-Type"
-    ENV = "X-Inngest-Env"
-    EXPECTED_SERVER_KIND = "X-Inngest-Expected-Server-Kind"
-    FRAMEWORK = "X-Inngest-Framework"
-    NO_RETRY = "X-Inngest-No-Retry"
-    REQUEST_VERSION = "X-Inngest-Req-Version"
-    RETRY_AFTER = "Retry-After"
-    SDK = "X-Inngest-SDK"
-    SERVER_KIND = "X-Inngest-Server-Kind"
-    SERVER_TIMING = "Server-Timing"
-    SIGNATURE = "X-Inngest-Signature"
-    SYNC_KIND = "x-inngest-sync-kind"
-    USER_AGENT = "User-Agent"
-=======
     AUTHORIZATION = "authorization"
     CONTENT_TYPE = "content-type"
     ENV = "x-inngest-env"
@@ -72,8 +56,8 @@
     SERVER_KIND = "x-inngest-server-kind"
     SERVER_TIMING = "server-timing"
     SIGNATURE = "x-inngest-signature"
+    SYNC_KIND = "x-inngest-sync-kind"
     USER_AGENT = "user-agent"
->>>>>>> d70533cd
 
 
 class InternalEvents(enum.Enum):
