--- conflicted
+++ resolved
@@ -2,12 +2,9 @@
   "[python]": {
     "editor.defaultFormatter": "charliermarsh.ruff"
   },
-<<<<<<< HEAD
-=======
   "editor.codeActionsOnSave": {
     "source.organizeImports.ruff": "explicit"
   },
->>>>>>> 7f567613
   "editor.formatOnSave": true,
   "mypy-type-checker.importStrategy": "fromEnvironment",
   "mypy-type-checker.preferDaemon": true,
