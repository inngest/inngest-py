--- conflicted
+++ resolved
@@ -306,14 +306,6 @@
             # Not sure how this can happen, but we should handle it
             if call_res.is_empty:
                 return None
-<<<<<<< HEAD
-=======
-            first = call_res.multi[0]
-            if first is not None:
-                call_res = first
-            else:
-                return None  # type: ignore
->>>>>>> 4affedb9
 
             # Create a new result object to pass to the middleware. We don't want to
             # pass the CallResult object because it exposes too many internal
