from __future__ import annotations

import asyncio
import concurrent.futures
import functools
import http
import os
import typing
import urllib.parse

import httpx

from inngest._internal import (
    client_lib,
    const,
    env_lib,
    errors,
    execution_lib,
    function,
    middleware_lib,
    net,
    server_lib,
    step_lib,
    transforms,
    types,
)

from .models import CommRequest, CommResponse
from .utils import parse_query_params, wrap_handler, wrap_handler_sync


class CommHandler:
    _base_url: str
    _client: client_lib.Inngest
    _fns: dict[str, function.Function[typing.Any]]
    _framework: server_lib.Framework
    _mode: server_lib.ServerKind
    _signing_key: typing.Optional[str]
    _signing_key_fallback: typing.Optional[str]

    def __init__(
        self,
        *,
        client: client_lib.Inngest,
        framework: server_lib.Framework,
<<<<<<< HEAD
        functions: list[function.Function[typing.Any]],
=======
        functions: list[function.Function],
        streaming: typing.Optional[const.Streaming],
>>>>>>> 79086a89
    ) -> None:
        # In-band syncing is opt-out.
        self._allow_in_band_sync = not env_lib.is_false(
            const.EnvKey.ALLOW_IN_BAND_SYNC,
        )

        self._client = client
        self._mode = client._mode
        self._api_origin = client.api_origin
        self._fns = {fn.get_id(): fn for fn in functions}
        self._framework = framework

        if streaming is None:
            streaming = env_lib.get_streaming(const.EnvKey.STREAMING)
        self._streaming = streaming or const.Streaming.DISABLE

        # TODO: Graduate this to a config option, rather than an env var.
        thread_pool_max_workers = env_lib.get_int(
            const.EnvKey.THREAD_POOL_MAX_WORKERS,
        )
        if thread_pool_max_workers == 0:
            self._client.logger.debug(
                "Skipping thread pool creation because max workers is 0",
            )
            self._thread_pool = None
        else:
            # We need a thread pool when both of the following are true:
            # 1. CommHandler is called from an async context (e.g. using FastAPI
            #   or Connect).
            # 2. Executing a non-async function.
            #
            # When the aforementioned situation happens, we need a thread pool
            # to run the function in a non-blocking way. Without a thread pool,
            # blocking operations will block the event loop.
            #
            # We don't need the thread pool when CommHandler is called from a
            # non-async context because we can assume that the HTTP framework
            # (e.g.  Flask) created a thread for the request.
            self._thread_pool = concurrent.futures.ThreadPoolExecutor(
                max_workers=thread_pool_max_workers,
            )

        signing_key = client.signing_key
        if signing_key is None:
            if self._client.is_production:
                signing_key = os.getenv(const.EnvKey.SIGNING_KEY.value)
                if signing_key is None:
                    self._client.logger.error("missing signing key")
                    raise errors.SigningKeyMissingError()
        self._signing_key = signing_key

        self._signing_key_fallback = client.signing_key_fallback

    @wrap_handler()
    async def post(
        self,
        req: CommRequest,
        request_signing_key: types.MaybeError[typing.Optional[str]],
    ) -> typing.Union[CommResponse, Exception]:
        params = parse_query_params(req.query_params)
        if isinstance(params, Exception):
            return params

        if params.probe is server_lib.Probe.TRUST:
            return CommResponse()

        server_kind = transforms.get_server_kind(req.headers)
        if isinstance(server_kind, Exception):
            self._client.logger.error(server_kind)
            server_kind = None

        middleware = middleware_lib.MiddlewareManager.from_client(
            self._client,
            req.raw_request,
        )

        request = server_lib.ServerRequest.from_raw(req.body)
        if isinstance(request, Exception):
            return request

        if params.fn_id is None:
            return errors.QueryParamMissingError(
                server_lib.QueryParamKey.FUNCTION_ID.value
            )

        # Get the function we should call.
        fn = self._get_function(params.fn_id)
        if isinstance(fn, Exception):
            return fn

        events = request.events
        steps = request.steps
        if request.use_api:
            # Putting the batch and memoized steps in the request would make it
            # to big, so the Executor is telling the SDK to fetch them from the
            # API

            fetched_events, fetched_steps = await asyncio.gather(
                self._client._get_batch(request.ctx.run_id),
                self._client._get_steps(request.ctx.run_id),
            )
            if isinstance(fetched_events, Exception):
                return fetched_events
            events = fetched_events
            if isinstance(fetched_steps, Exception):
                return fetched_steps
            steps = fetched_steps
        if events is None:
            # Should be unreachable. The Executor should always either send the
            # batch or tell the SDK to fetch the batch

            return Exception("events not in request")

        memos = step_lib.StepMemos.from_raw(steps)

        if fn.is_handler_async:
            # Don't await because we might need to stream the response.
            call_res_coro = fn.call(
                self._client,
                execution_lib.Context(
                    attempt=request.ctx.attempt,
                    event=request.event,
                    events=events,
                    group=step_lib.Group(),
                    logger=self._client.logger,
                    run_id=request.ctx.run_id,
                    step=step_lib.Step(
                        self._client,
                        execution_lib.ExecutionV0(
                            memos,
                            middleware,
                            request,
                            params.step_id,
                        ),
                        middleware,
                        step_lib.StepIDCounter(),
                        params.step_id,
                    ),
                ),
                params.fn_id,
                middleware,
            )

            if self._streaming is const.Streaming.FORCE:
                return CommResponse.create_streaming(
                    self._client.logger,
                    call_res_coro,
                    self._client.env,
                    self._framework,
                    server_kind,
                )

            call_res = await call_res_coro
        else:
            fn_call = functools.partial(
                fn.call_sync,
                self._client,
                execution_lib.ContextSync(
                    attempt=request.ctx.attempt,
                    event=request.event,
                    events=events,
                    group=step_lib.GroupSync(),
                    logger=self._client.logger,
                    run_id=request.ctx.run_id,
                    step=step_lib.StepSync(
                        self._client,
                        execution_lib.ExecutionV0Sync(
                            memos,
                            middleware,
                            request,
                            params.step_id,
                        ),
                        middleware,
                        step_lib.StepIDCounter(),
                        params.step_id,
                    ),
                ),
                params.fn_id,
                middleware,
            )

            if self._thread_pool is not None:
                loop = asyncio.get_running_loop()
                call_res = await loop.run_in_executor(
                    self._thread_pool,
                    fn_call,
                )
            else:
                call_res = fn_call()

        return CommResponse.from_call_result(
            self._client.logger,
            call_res,
            self._client.env,
            self._framework,
            server_kind,
        )

    @wrap_handler_sync()
    def post_sync(
        self,
        req: CommRequest,
        request_signing_key: types.MaybeError[typing.Optional[str]],
    ) -> typing.Union[CommResponse, Exception]:
        params = parse_query_params(req.query_params)
        if isinstance(params, Exception):
            return params

        if params.probe is server_lib.Probe.TRUST:
            return CommResponse()

        server_kind = transforms.get_server_kind(req.headers)
        if isinstance(server_kind, Exception):
            self._client.logger.error(server_kind)
            server_kind = None

        middleware = middleware_lib.MiddlewareManager.from_client(
            self._client,
            req.raw_request,
        )

        request = server_lib.ServerRequest.from_raw(req.body)
        if isinstance(request, Exception):
            return request

        if params.fn_id is None:
            return errors.QueryParamMissingError(
                server_lib.QueryParamKey.FUNCTION_ID.value
            )

        # Get the function we should call.
        fn = self._get_function(params.fn_id)
        if isinstance(fn, Exception):
            return fn

        events = request.events
        steps = request.steps
        if request.use_api:
            # Putting the batch and memoized steps in the request would make it
            # to big, so the Executor is telling the SDK to fetch them from the
            # API

            fetched_events = self._client._get_batch_sync(request.ctx.run_id)
            if isinstance(fetched_events, Exception):
                return fetched_events
            events = fetched_events

            fetched_steps = self._client._get_steps_sync(request.ctx.run_id)
            if isinstance(fetched_steps, Exception):
                return fetched_steps
            steps = fetched_steps
        if events is None:
            # Should be unreachable. The Executor should always either send the
            # batch or tell the SDK to fetch the batch

            return Exception("events not in request")

        memos = step_lib.StepMemos.from_raw(steps)

        call_res = fn.call_sync(
            self._client,
            execution_lib.ContextSync(
                attempt=request.ctx.attempt,
                event=request.event,
                events=events,
                group=step_lib.GroupSync(),
                logger=self._client.logger,
                run_id=request.ctx.run_id,
                step=step_lib.StepSync(
                    self._client,
                    execution_lib.ExecutionV0Sync(
                        memos,
                        middleware,
                        request,
                        params.step_id,
                    ),
                    middleware,
                    step_lib.StepIDCounter(),
                    params.step_id,
                ),
            ),
            params.fn_id,
            middleware,
        )

        return CommResponse.from_call_result(
            self._client.logger,
            call_res,
            self._client.env,
            self._framework,
            server_kind,
        )

    def _get_function(
        self, fn_id: str
    ) -> types.MaybeError[function.Function[typing.Any]]:
        # Look for the function ID in the list of user functions, but also
        # look for it in the list of on_failure functions.
        for _fn in self._fns.values():
            if _fn.get_id() == fn_id:
                return _fn
            if _fn.on_failure_fn_id == fn_id:
                return _fn

        # If we didn't find the function ID, it might be because the function ID
        # in the request uses the old format that didn't include the app ID.
        # We'll prefix the function ID with the app ID and try again. This logic
        # can be deleted when no one is using Python SDK versions below 0.3.0
        # anymore.
        app_and_fn_id = f"{self._client.app_id}-{fn_id}"
        for _fn in self._fns.values():
            if _fn.get_id() == app_and_fn_id:
                return _fn
            if _fn.on_failure_fn_id == app_and_fn_id:
                return _fn

        return errors.FunctionNotFoundError(f"function {fn_id} not found")

    @wrap_handler_sync(require_signature=False)
    def get_sync(
        self,
        req: CommRequest,
        request_signing_key: types.MaybeError[typing.Optional[str]],
    ) -> types.MaybeError[CommResponse]:
        """Handle Dev Server's auto-discovery."""

        server_kind = transforms.get_server_kind(req.headers)
        if isinstance(server_kind, Exception):
            self._client.logger.error(server_kind)
            server_kind = None

        if server_kind is not None and server_kind != self._mode:
            # Tell Dev Server to leave the app alone since it's in production
            # mode.
            return CommResponse(
                body={},
                status_code=403,
            )

        inspection = _build_inspection_response(
            self,
            req,
            request_signing_key,
        )
        if isinstance(inspection, Exception):
            return inspection

        res_body = inspection.to_dict()
        if isinstance(res_body, Exception):
            return res_body

        return CommResponse(
            body=res_body,
            status_code=200,
        )

    @wrap_handler(require_signature=False)
    async def put(
        self: CommHandler,
        req: CommRequest,
        request_signing_key: types.MaybeError[typing.Optional[str]],
    ) -> typing.Union[CommResponse, Exception]:
        """Handle a PUT request."""

        self._client.logger.debug("Syncing app")
        syncer = Syncer(logger=self._client.logger)

        if (
            req.headers.get(server_lib.HeaderKey.SYNC_KIND.value)
            == server_lib.SyncKind.IN_BAND.value
            and self._allow_in_band_sync
        ):
            err: typing.Optional[Exception] = None
            if isinstance(request_signing_key, Exception):
                err = request_signing_key
            elif request_signing_key is None:
                err = Exception("request must be signed for in-band sync")
            if err is not None:
                return CommResponse.from_error(
                    self._client.logger,
                    err,
                    status=http.HTTPStatus.UNAUTHORIZED,
                )
            return syncer.in_band(self, req, request_signing_key)

        return await syncer.out_of_band(self, req)

    @wrap_handler_sync(require_signature=False)
    def put_sync(
        self: CommHandler,
        req: CommRequest,
        request_signing_key: types.MaybeError[typing.Optional[str]],
    ) -> typing.Union[CommResponse, Exception]:
        """Handle a PUT request."""

        self._client.logger.debug("Syncing app")
        syncer = Syncer(logger=self._client.logger)

        if (
            req.headers.get(server_lib.HeaderKey.SYNC_KIND.value)
            == server_lib.SyncKind.IN_BAND.value
            and self._allow_in_band_sync
        ):
            err: typing.Optional[Exception] = None
            if isinstance(request_signing_key, Exception):
                err = request_signing_key
            elif request_signing_key is None:
                err = Exception("request must be signed for in-band sync")
            if err is not None:
                return CommResponse.from_error(
                    self._client.logger,
                    err,
                    status=http.HTTPStatus.UNAUTHORIZED,
                )

            return syncer.in_band(self, req, request_signing_key)

        return syncer.out_of_band_sync(self, req)


def _build_inspection_response(
    handler: CommHandler,
    req: CommRequest,
    request_signing_key: types.MaybeError[typing.Optional[str]],
) -> types.MaybeError[
    typing.Union[
        server_lib.AuthenticatedInspection,
        server_lib.UnauthenticatedInspection,
    ]
]:
    server_kind = transforms.get_server_kind(req.headers)
    if isinstance(server_kind, Exception):
        handler._client.logger.error(server_kind)
        server_kind = None

    is_signed = isinstance(request_signing_key, str)
    if is_signed:
        event_key_hash = (
            transforms.hash_event_key(handler._client.event_key)
            if handler._client.event_key
            else None
        )

        signing_key_hash = (
            transforms.hash_signing_key(handler._signing_key)
            if handler._signing_key
            else None
        )

        signing_key_fallback_hash = (
            transforms.hash_signing_key(handler._signing_key_fallback)
            if handler._signing_key_fallback
            else None
        )

        return server_lib.AuthenticatedInspection(
            api_origin=handler._client.api_origin,
            app_id=handler._client.app_id,
            authentication_succeeded=True,
            env=handler._client.env,
            event_api_origin=handler._client.event_api_origin,
            event_key_hash=event_key_hash,
            framework=handler._framework.value,
            function_count=len(handler._fns),
            has_event_key=handler._client.event_key is not None,
            has_signing_key=handler._signing_key is not None,
            has_signing_key_fallback=handler._signing_key_fallback is not None,
            mode=handler._mode,
            serve_origin=req.serve_origin,
            serve_path=req.serve_path,
            signing_key_fallback_hash=signing_key_fallback_hash,
            signing_key_hash=signing_key_hash,
        )

    authentication_succeeded: typing.Optional[typing.Literal[False]] = None
    if isinstance(request_signing_key, Exception):
        authentication_succeeded = False

    return server_lib.UnauthenticatedInspection(
        authentication_succeeded=authentication_succeeded,
        function_count=len(handler._fns),
        has_event_key=handler._client.event_key is not None,
        has_signing_key=handler._signing_key is not None,
        has_signing_key_fallback=handler._signing_key_fallback is not None,
        mode=handler._mode,
    )


class Syncer:
    def __init__(self, logger: types.Logger) -> None:
        self._logger = logger

    def in_band(
        self,
        handler: CommHandler,
        req: CommRequest,
        request_signing_key: types.MaybeError[typing.Optional[str]],
    ) -> types.MaybeError[CommResponse]:
        if not isinstance(request_signing_key, str):
            # This should be checked earlier, but we'll also check it here since
            # it's critical
            return Exception("request must be signed for in-band sync")

        req_body = server_lib.InBandSynchronizeRequest.from_raw(req.body)
        if isinstance(req_body, Exception):
            return req_body

        app_url = net.create_serve_url(
            request_url=req_body.url,
            serve_origin=req.serve_origin,
            serve_path=req.serve_path,
        )

        fn_configs = get_function_configs(app_url, handler._fns)
        if isinstance(fn_configs, Exception):
            return fn_configs

        inspection = _build_inspection_response(
            handler,
            req,
            request_signing_key,
        )
        if isinstance(inspection, Exception):
            return inspection
        if isinstance(inspection, server_lib.UnauthenticatedInspection):
            # Unreachable
            return Exception("request must be signed for in-band sync")

        res_body = server_lib.InBandSynchronizeResponse(
            app_id=handler._client.app_id,
            env=handler._client.env,
            framework=handler._framework,
            functions=fn_configs,
            inspection=inspection,
            platform=None,
            url=app_url,
        ).to_dict()
        if isinstance(res_body, Exception):
            return res_body

        # Remove any None values from the response body. If we don't Go
        # marshalling may break in the Inngest server. Specifically, we saw this
        # with the concurrency scope.
        res_body = transforms.deep_strip_none(res_body)

        self._logger.debug("Responding to in-band sync")

        return CommResponse(
            body=res_body,
            headers={
                server_lib.HeaderKey.SYNC_KIND.value: server_lib.SyncKind.IN_BAND.value,
            },
        )

    def _create_out_of_band_request(
        self,
        handler: CommHandler,
        req: CommRequest,
    ) -> types.MaybeError[typing.Union[CommResponse, httpx.Request]]:
        app_url = net.create_serve_url(
            request_url=req.request_url,
            serve_origin=req.serve_origin,
            serve_path=req.serve_path,
        )

        server_kind = transforms.get_server_kind(req.headers)
        if isinstance(server_kind, Exception):
            handler._client.logger.error(server_kind)
            server_kind = None

        if server_kind is not None and server_kind != handler._mode:
            msg: str
            if server_kind == server_lib.ServerKind.DEV_SERVER:
                msg = "Sync rejected since it's from a Dev Server but expected Cloud"
            else:
                msg = "Sync rejected since it's from Cloud but expected Dev Server"

            handler._client.logger.error(msg)
            return CommResponse.from_error_code(
                server_lib.ErrorCode.SERVER_KIND_MISMATCH,
                msg,
                http.HTTPStatus.BAD_REQUEST,
            )

        params = parse_query_params(req.query_params)
        if isinstance(params, Exception):
            return params

        registration_url = urllib.parse.urljoin(
            handler._api_origin,
            "/fn/register",
        )

        fn_configs = get_function_configs(app_url, handler._fns)
        if isinstance(fn_configs, Exception):
            return fn_configs

        body = server_lib.SynchronizeRequest(
            app_name=handler._client.app_id,
            deploy_type=server_lib.DeployType.PING,
            framework=handler._framework,
            functions=fn_configs,
            sdk=f"{const.LANGUAGE}:v{const.VERSION}",
            url=app_url,
            v="0.1",
        ).to_dict()
        if isinstance(body, Exception):
            return body

        headers = net.create_headers(
            env=handler._client.env,
            framework=handler._framework,
            server_kind=server_kind,
        )

        outgoing_params = {}
        if params.sync_id is not None:
            outgoing_params[server_lib.QueryParamKey.SYNC_ID.value] = (
                params.sync_id
            )

        # Remove any None values from the response body. If we don't Go
        # marshalling may break in the Inngest server. Specifically, we saw this
        # with the concurrency scope.
        body = transforms.deep_strip_none(body)

        return handler._client._http_client_sync.build_request(
            "POST",
            registration_url,
            headers=headers,
            json=body,
            params=outgoing_params,
            timeout=30,
        )

    def _parse_out_of_band_response(
        self,
        handler: CommHandler,
        res: httpx.Response,
    ) -> types.MaybeError[CommResponse]:
        try:
            server_res_body = res.json()
        except Exception:
            return errors.RegistrationFailedError("response is not valid JSON")

        if not isinstance(server_res_body, dict):
            return errors.RegistrationFailedError("response is not an object")

        if res.status_code >= 400:
            msg = server_res_body.get("error")
            if not isinstance(msg, str):
                msg = "registration failed"
            comm_res = CommResponse.from_error(
                handler._client.logger,
                errors.RegistrationFailedError(msg.strip()),
            )
            comm_res.status_code = res.status_code

        return CommResponse(
            body=server_res_body,
            headers={
                server_lib.HeaderKey.SYNC_KIND.value: server_lib.SyncKind.OUT_OF_BAND.value,
            },
        )

    async def out_of_band(
        self,
        handler: CommHandler,
        req: CommRequest,
    ) -> types.MaybeError[CommResponse]:
        prep = self._create_out_of_band_request(handler, req)
        if isinstance(prep, Exception):
            return prep
        if isinstance(prep, CommResponse):
            return prep

        self._logger.debug(f"Sending out-of-band sync request to {prep.url}")

        res = await net.fetch_with_auth_fallback(
            handler._client._http_client,
            handler._client._http_client_sync,
            prep,
            signing_key=handler._signing_key,
            signing_key_fallback=handler._signing_key_fallback,
        )
        if isinstance(res, Exception):
            return res

        return self._parse_out_of_band_response(handler, res)

    def out_of_band_sync(
        self,
        handler: CommHandler,
        req: CommRequest,
    ) -> types.MaybeError[CommResponse]:
        prep = self._create_out_of_band_request(handler, req)
        if isinstance(prep, Exception):
            return prep
        if isinstance(prep, CommResponse):
            return prep

        self._logger.debug(f"Sending out-of-band sync request to {prep.url}")

        res = net.fetch_with_auth_fallback_sync(
            handler._client._http_client_sync,
            prep,
            signing_key=handler._signing_key,
            signing_key_fallback=handler._signing_key_fallback,
        )
        if isinstance(res, Exception):
            return res

        return self._parse_out_of_band_response(handler, res)


def get_function_configs(
    app_url: str,
    fns: dict[str, function.Function[typing.Any]],
) -> types.MaybeError[list[server_lib.FunctionConfig]]:
    configs: list[server_lib.FunctionConfig] = []
    for fn in fns.values():
        config = fn.get_config(app_url)
        configs.append(config.main)

        if config.on_failure is not None:
            configs.append(config.on_failure)

    if len(configs) == 0:
        return errors.FunctionConfigInvalidError("no functions found")
    return configs<|MERGE_RESOLUTION|>--- conflicted
+++ resolved
@@ -43,12 +43,8 @@
         *,
         client: client_lib.Inngest,
         framework: server_lib.Framework,
-<<<<<<< HEAD
         functions: list[function.Function[typing.Any]],
-=======
-        functions: list[function.Function],
         streaming: typing.Optional[const.Streaming],
->>>>>>> 79086a89
     ) -> None:
         # In-band syncing is opt-out.
         self._allow_in_band_sync = not env_lib.is_false(
