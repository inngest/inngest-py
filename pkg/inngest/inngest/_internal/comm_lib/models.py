from __future__ import annotations

import asyncio
import http
import json
import typing

import pydantic

from inngest._internal import (
    errors,
    execution_lib,
    net,
    server_lib,
    transforms,
    types,
)


class CommRequest(types.BaseModel):
    body: bytes
    headers: dict[str, str]

    # Is this a Connect request? (As opposed to our HTTP execution model)
    is_connect: bool = False

    public_path: str | None
    query_params: dict[str, str] | dict[str, list[str]]
    raw_request: object
    request_url: str
<<<<<<< HEAD
    serve_origin: typing.Optional[str]
    serve_path: typing.Optional[str]
    timings: net.ServerTimings = pydantic.Field(
        default_factory=net.ServerTimings,
        exclude=True,
    )

    class Config:
        arbitrary_types_allowed = True
=======
    serve_origin: str | None
    serve_path: str | None
>>>>>>> 4affedb9


class CommResponse:
    def __init__(
        self,
        *,
        body: object = None,
        headers: dict[str, str] | None = None,
        stream: typing.Callable[[], typing.AsyncGenerator[bytes, None]]
        | None = None,
        status_code: int = http.HTTPStatus.OK.value,
    ) -> None:
        self.headers = headers or {}
        self.body = body
        self.status_code = status_code
        self.stream = stream

    @property
    def no_retry(self) -> bool:
        value = self.headers.get(server_lib.HeaderKey.NO_RETRY.value)
        if value == "true":
            return True
        return False

    @property
    def request_version(self) -> int | None:
        value = self.headers.get(server_lib.HeaderKey.REQUEST_VERSION.value)
        if value is None:
            return None
        try:
            return int(value)
        except ValueError:
            return None

    @property
    def retry_after(self) -> str | None:
        return self.headers.get(server_lib.HeaderKey.RETRY_AFTER.value)

    @property
    def sdk_version(self) -> str | None:
        return self.headers.get(server_lib.HeaderKey.SDK.value)

    @classmethod
    def create_streaming(
        cls,
        logger: types.Logger,
        call_res_task: asyncio.Task[execution_lib.CallResult],
        env: str | None,
        framework: server_lib.Framework,
<<<<<<< HEAD
        server_kind: typing.Optional[server_lib.ServerKind],
        timings: net.ServerTimings,
=======
        server_kind: server_lib.ServerKind | None,
>>>>>>> 4affedb9
    ) -> CommResponse:
        """
        Create a streaming response. Sends keepalive bytes until the response is
        complete.
        """

        async def stream() -> typing.AsyncGenerator[bytes, None]:
            """
            Sends keepalive bytes until the response is complete.
            """

            # Send keepalives until task completes.
            while not call_res_task.done():
                yield b" "

                # Wait for either the task to complete or 3 seconds to pass
                try:
                    await asyncio.wait_for(
                        asyncio.shield(call_res_task),
                        timeout=3,
                    )
                except asyncio.TimeoutError:
                    pass

            # Get the "actual" CommResponse.
            comm_res = cls.from_call_result(
                logger,
                await call_res_task,
                env,
                framework,
                server_kind,
            )

            body = transforms.dump_json(comm_res.body)
            if isinstance(body, Exception):
                comm_res = cls.from_error(logger, body)
                body = json.dumps(comm_res.body)

            comm_res.headers[server_lib.HeaderKey.SERVER_TIMING.value] = (
                timings.to_header()
            )

            # Send the "actual" CommResponse as the body.
            yield json.dumps(
                {
                    "body": body,
                    "headers": comm_res.headers,
                    "status": comm_res.status_code,
                }
            ).encode("utf-8")

        return cls(
            headers=net.create_headers(
                env=env,
                framework=framework,
                server_kind=server_kind,
            ),
            status_code=http.HTTPStatus.CREATED.value,
            stream=stream,
        )

    @classmethod
    def from_call_result(
        cls,
        logger: types.Logger,
        call_res: execution_lib.CallResult,
        env: str | None,
        framework: server_lib.Framework,
        server_kind: server_lib.ServerKind | None,
    ) -> CommResponse:
        headers = {
            **net.create_headers(
                env=env,
                framework=framework,
                server_kind=server_kind,
            ),
        }

        if call_res.multi:
            multi_body: list[object] = []
            for item in call_res.multi:
                d = _prep_call_result(item)
                if isinstance(d, Exception):
                    return cls.from_error(logger, d)
                multi_body.append(d)

                if item.error is not None:
                    if errors.is_retriable(item.error) is False:
                        headers[server_lib.HeaderKey.NO_RETRY.value] = "true"

            return cls(
                body=multi_body,
                headers=headers,
                status_code=http.HTTPStatus.PARTIAL_CONTENT.value,
            )

        body = _prep_call_result(call_res)
        status_code = http.HTTPStatus.OK.value
        if isinstance(body, Exception):
            return cls.from_error(logger, body)

        if call_res.error is not None:
            status_code = http.HTTPStatus.INTERNAL_SERVER_ERROR.value
            if errors.is_retriable(call_res.error) is False:
                headers[server_lib.HeaderKey.NO_RETRY.value] = "true"

            if isinstance(call_res.error, errors.RetryAfterError):
                headers[server_lib.HeaderKey.RETRY_AFTER.value] = (
                    transforms.to_iso_utc(call_res.error.retry_after)
                )

        return cls(
            body=body,
            headers=headers,
            status_code=status_code,
        )

    @classmethod
    def from_error(
        cls,
        logger: types.Logger,
        err: Exception,
        status: http.HTTPStatus = http.HTTPStatus.INTERNAL_SERVER_ERROR,
    ) -> CommResponse:
        code: str | None = None
        if isinstance(err, errors.Error):
            code = err.code.value
        else:
            code = server_lib.ErrorCode.UNKNOWN.value

        if errors.is_quiet(err) is False:
            logger.error(f"{code}: {err!s}")

        return cls(
            body={
                "code": code,
                "message": str(err),
                "name": type(err).__name__,
            },
            headers={
                server_lib.HeaderKey.CONTENT_TYPE.value: "application/json",
            },
            status_code=status.value,
        )

    @classmethod
    def from_error_code(
        cls,
        code: server_lib.ErrorCode,
        message: str,
        status: http.HTTPStatus = http.HTTPStatus.INTERNAL_SERVER_ERROR,
    ) -> CommResponse:
        return cls(
            body={
                "code": code.value,
                "message": message,
            },
            status_code=status.value,
        )

    def body_bytes(self) -> types.MaybeError[bytes]:
        dumped = transforms.dump_json(self.body)
        if isinstance(dumped, Exception):
            return dumped
        return dumped.encode("utf-8")

    def prep_call_result(
        self,
        call_res: execution_lib.CallResult,
    ) -> types.MaybeError[object]:
        """
        Convert a CallResult to the shape the Inngest Server expects. For step-level
        results this is a dict and for function-level results this is the output or
        error.
        """

        if call_res.step is not None:
            d = call_res.step.to_dict()
            if isinstance(d, Exception):
                # Unreachable
                return d
        else:
            d = {}

        if call_res.error is not None:
            e = ErrorData.from_error(call_res.error).to_dict()
            if isinstance(e, Exception):
                return e
            d["error"] = e

        if call_res.output is not types.empty_sentinel:
            err = transforms.dump_json(call_res.output)
            if isinstance(err, Exception):
                msg = "returned unserializable data"
                if call_res.step is not None:
                    msg = f'"{call_res.step.display_name}" {msg}'

                return errors.OutputUnserializableError(msg)

            d["data"] = call_res.output

        is_function_level = call_res.step is None
        if is_function_level:
            # Don't nest function-level results
            return d.get("error") or d.get("data")

        return d

    def sign(self, signing_key: str) -> types.MaybeError[None]:
        body_bytes = self.body_bytes()
        if isinstance(body_bytes, Exception):
            return body_bytes

        sig = net.sign_response(body_bytes, signing_key)
        if isinstance(sig, Exception):
            return sig

        self.headers = {
            **self.headers,
            server_lib.HeaderKey.SIGNATURE.value: sig,
        }

        return None


def _prep_call_result(
    call_res: execution_lib.CallResult,
) -> types.MaybeError[object]:
    """
    Convert a CallResult to the shape the Inngest Server expects. For step-level
    results this is a dict and for function-level results this is the output or
    error.
    """

    if call_res.step is not None:
        d = call_res.step.to_dict()
        if isinstance(d, Exception):
            # Unreachable
            return d
    else:
        d = {}

    if call_res.error is not None:
        e = ErrorData.from_error(call_res.error).to_dict()
        if isinstance(e, Exception):
            return e
        d["error"] = e

    if call_res.output is not types.empty_sentinel:
        err = transforms.dump_json(call_res.output)
        if isinstance(err, Exception):
            msg = "returned unserializable data"
            if call_res.step is not None:
                msg = f'"{call_res.step.display_name}" {msg}'

            return errors.OutputUnserializableError(msg)

        d["data"] = call_res.output

    is_function_level = call_res.step is None
    if is_function_level:
        # Don't nest function-level results
        return d.get("error") or d.get("data")

    return d


class ErrorData(types.BaseModel):
    code: server_lib.ErrorCode
    message: str
    name: str
    stack: str | None

    @classmethod
    def from_error(cls, err: Exception) -> ErrorData:
        if isinstance(err, errors.Error):
            code = err.code
            message = err.message
            name = err.name
            stack = err.stack
        else:
            code = server_lib.ErrorCode.UNKNOWN
            message = str(err)
            name = type(err).__name__
            stack = transforms.get_traceback(err)

        return cls(
            code=code,
            message=message,
            name=name,
            stack=stack,
        )<|MERGE_RESOLUTION|>--- conflicted
+++ resolved
@@ -28,9 +28,8 @@
     query_params: dict[str, str] | dict[str, list[str]]
     raw_request: object
     request_url: str
-<<<<<<< HEAD
-    serve_origin: typing.Optional[str]
-    serve_path: typing.Optional[str]
+    serve_origin: str | None
+    serve_path: str | None
     timings: net.ServerTimings = pydantic.Field(
         default_factory=net.ServerTimings,
         exclude=True,
@@ -38,10 +37,6 @@
 
     class Config:
         arbitrary_types_allowed = True
-=======
-    serve_origin: str | None
-    serve_path: str | None
->>>>>>> 4affedb9
 
 
 class CommResponse:
@@ -91,12 +86,8 @@
         call_res_task: asyncio.Task[execution_lib.CallResult],
         env: str | None,
         framework: server_lib.Framework,
-<<<<<<< HEAD
-        server_kind: typing.Optional[server_lib.ServerKind],
+        server_kind: server_lib.ServerKind | None,
         timings: net.ServerTimings,
-=======
-        server_kind: server_lib.ServerKind | None,
->>>>>>> 4affedb9
     ) -> CommResponse:
         """
         Create a streaming response. Sends keepalive bytes until the response is
