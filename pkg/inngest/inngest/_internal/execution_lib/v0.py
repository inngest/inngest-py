--- conflicted
+++ resolved
@@ -29,12 +29,8 @@
         memos: step_lib.StepMemos,
         middleware: middleware_lib.MiddlewareManager,
         request: server_lib.ServerRequest,
-<<<<<<< HEAD
-        target_hashed_id: typing.Optional[str],
+        target_hashed_id: str | None,
         timings: net.ServerTimings,
-=======
-        target_hashed_id: str | None,
->>>>>>> 4affedb9
     ) -> None:
         self._memos = memos
         self._middleware = middleware
@@ -183,12 +179,8 @@
         memos: step_lib.StepMemos,
         middleware: middleware_lib.MiddlewareManager,
         request: server_lib.ServerRequest,
-<<<<<<< HEAD
-        target_hashed_id: typing.Optional[str],
+        target_hashed_id: str | None,
         timings: net.ServerTimings,
-=======
-        target_hashed_id: str | None,
->>>>>>> 4affedb9
     ) -> None:
         self._memos = memos
         self._middleware = middleware
