# ruff: noqa: S603, S607, T201

import os
import pathlib
import subprocess
import threading
import time
import typing

import httpx

from .command_runner import _CommandRunner

<<<<<<< HEAD
_dev_server_version: typing.Final = "latest"
=======
_dev_server_version: typing.Final = os.getenv("DEV_SERVER_VERSION", "latest")
>>>>>>> f34a4e61


class _Server:
    @property
    def origin(self) -> str:
        return f"http://0.0.0.0:{self.port}"

    def __init__(self) -> None:
        port: int
        dev_server_port_env_var = os.getenv("DEV_SERVER_PORT")
        if dev_server_port_env_var:
            port = int(dev_server_port_env_var)
        else:
            port = 8288
        self.port = port

        log_path: pathlib.Path | None = None
        if os.getenv("DEV_SERVER_LOGS") == "1":
            artifacts_dir = pathlib.Path("artifacts").absolute()
            print(f"Using artifacts directory: {artifacts_dir}")

            # Create artifacts directory if it doesn't exist.
            artifacts_dir.mkdir(exist_ok=True)

            log_path = artifacts_dir / "dev_server.log"

        self._runner = _CommandRunner(
            f"npx --ignore-scripts=false --yes inngest-cli@{_dev_server_version} dev --no-discovery --no-poll --port {self.port}",
            log_path=log_path,
        )

        self._enabled = os.getenv("DEV_SERVER_ENABLED") != "0"
        self._output_thread: threading.Thread | None = None

        self._process: subprocess.Popen[str] | None = None
        self._ready_event = threading.Event()
        self._stop_event = threading.Event()

    def start(self) -> None:
        if self._enabled is False:
            return

        print("Dev Server: starting")

        # Print inngest-cli version
        try:
            result = subprocess.run(
                [
                    "npx",
                    "--ignore-scripts=false",
                    "--yes",
                    f"inngest-cli@{_dev_server_version}",
                    "version",
                ],
                capture_output=True,
                text=True,
                timeout=10,
            )
            if result.returncode == 0:
                print(f"inngest-cli version: {result.stdout.strip()}")
            else:
                print(
                    f"Failed to get inngest-cli version: {result.stderr.strip()}"
                )
        except Exception as e:
            print(f"Error getting inngest-cli version: {e}")

        if self._runner.is_running():
            raise Exception("Dev Server is already running")

        self._runner.run()
        self._wait_for_server()
        self._runner.stop_printing()

    def _wait_for_server(self) -> None:
        print("Dev Server: waiting for start")

        while not self._ready_event.is_set():
            try:
                res = httpx.post(
                    f"http://127.0.0.1:{self.port}/v0/connect/start"
                )
                if res.status_code == 200:
                    self._ready_event.set()
                    break
            except Exception:
                time.sleep(0.1)

        print("Dev Server: started")

    def stop(self) -> None:
        if self._enabled is False:
            return

        print("Dev Server: stopping")

        if not self._runner.is_running():
            raise Exception("Dev Server is not running")

        self._runner.kill()
        print("Dev Server: stopped")


server = _Server()<|MERGE_RESOLUTION|>--- conflicted
+++ resolved
@@ -11,11 +11,7 @@
 
 from .command_runner import _CommandRunner
 
-<<<<<<< HEAD
-_dev_server_version: typing.Final = "latest"
-=======
 _dev_server_version: typing.Final = os.getenv("DEV_SERVER_VERSION", "latest")
->>>>>>> f34a4e61
 
 
 class _Server:
